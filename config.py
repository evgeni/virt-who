--- conflicted
+++ resolved
@@ -46,16 +46,10 @@
 # TODO: Not a huge fan of this. This whole class should be replaced by a dictionary or
 # dictionary-like class that provides a __missing__ implementation or "safe" getter.
 class Config(object):
-<<<<<<< HEAD
     def __init__(self, name, type, server=None, username=None, password=None, owner=None, env=None,
         rhsm_username=None, rhsm_password=None, rhsm_host = None, rhsm_ssl_port = None,
         rhsm_prefix = None, rhsm_proxy_hostname = None, rhsm_proxy_port = None,
         rhsm_proxy_user = None, rhsm_proxy_password = None, rhsm_insecure = None):
-=======
-    def __init__(self, name, type, server=None, username=None,
-                 password=None, owner=None, env=None,
-                 rhsm_username=None, rhsm_password=None):
->>>>>>> eb951171
 
         self._name = name
         self._type = type
@@ -138,7 +132,6 @@
         try:
             rhsm_password = parser.get(name, "rhsm_password")
         except NoOptionError:
-<<<<<<< HEAD
             rhsm_password = None
 
         try:
@@ -184,29 +177,20 @@
 
         # Only attempt to get the encrypted rhsm password if we have a username:
         if rhsm_username is not None and rhsm_password is None:
-=======
->>>>>>> eb951171
             try:
                 encrypted_rhsm_password = parser.get(name, "rhsm_encrypted_password")
                 rhsm_password = Password.decrypt(unhexlify(encrypted_rhsm_password))
             except NoOptionError:
                 rhsm_password = None
 
-<<<<<<< HEAD
         config = Config(name, type, server, username, password, owner, env, rhsm_username,
             rhsm_password, rhsm_host, rhsm_ssl_port, rhsm_prefix, rhsm_proxy_hostname,
             rhsm_proxy_port, rhsm_proxy_user, rhsm_proxy_password, rhsm_insecure)
-=======
-        config = Config(name=name, type=type, server=server, username=username,
-                        password=password, owner=owner, env=env,
-                        rhsm_username=rhsm_username,
-                        rhsm_password=rhsm_password)
 
         try:
             config.hypervisor_id = parser.get(name, "hypervisor_id")
         except NoOptionError:
             config.hypervisor_id = "uuid"
->>>>>>> eb951171
 
         try:
             config.filter_host_uuids = parse_list(parser.get(name, "filter_host_uuids"))
