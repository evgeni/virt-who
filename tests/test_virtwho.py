"""
Test for basic virt-who operations.

Copyright (C) 2014 Radek Novacek <rnovacek@redhat.com>

This program is free software; you can redistribute it and/or
modify it under the terms of the GNU General Public License
as published by the Free Software Foundation; either version 2
of the License, or (at your option) any later version.

This program is distributed in the hope that it will be useful,
but WITHOUT ANY WARRANTY; without even the implied warranty of
MERCHANTABILITY or FITNESS FOR A PARTICULAR PURPOSE.  See the
GNU General Public License for more details.

You should have received a copy of the GNU General Public License
along with this program; if not, write to the Free Software
Foundation, Inc., 51 Franklin Street, Fifth Floor, Boston, MA  02110-1301, USA.
"""

import sys
import os
from base import TestBase, unittest
import logging

from mock import patch, Mock

from virtwho import parseOptions, VirtWho, OptionError, Queue
from config import Config
from virt import VirtError, HostGuestAssociationReport
from manager import ManagerError


class TestOptions(TestBase):
    def setUp(self):
        self.clearEnv()

    def clearEnv(self):
        for key in os.environ.keys():
            if key.startswith("VIRTWHO"):
                del os.environ[key]

    def test_default_cmdline_options(self):
        sys.argv = ["virtwho.py"]
        _, options = parseOptions()
        self.assertFalse(options.debug)
        self.assertFalse(options.background)
        self.assertFalse(options.oneshot)
        self.assertEqual(options.interval, 3600)
        self.assertEqual(options.smType, 'sam')
        self.assertEqual(options.virtType, None)

    def test_options_debug(self):
        sys.argv = ["virtwho.py", "-d"]
        _, options = parseOptions()
        self.assertTrue(options.debug)

        sys.argv = ["virtwho.py"]
        os.environ["VIRTWHO_DEBUG"] = "1"
        _, options = parseOptions()
        self.assertTrue(options.debug)

    def test_options_virt(self):
        for virt in ['esx', 'hyperv', 'rhevm']:
            self.clearEnv()
            sys.argv = ["virtwho.py", "--%s" % virt, "--%s-owner=owner" % virt,
                        "--%s-env=env" % virt, "--%s-server=localhost" % virt,
                        "--%s-username=username" % virt,
                        "--%s-password=password" % virt]
            _, options = parseOptions()
            self.assertEqual(options.virtType, virt)
            self.assertEqual(options.owner, 'owner')
            self.assertEqual(options.env, 'env')
            self.assertEqual(options.server, 'localhost')
            self.assertEqual(options.username, 'username')
            self.assertEqual(options.password, 'password')

            sys.argv = ["virtwho.py"]
            virt_up = virt.upper()
            os.environ["VIRTWHO_%s" % virt_up] = "1"
            os.environ["VIRTWHO_%s_OWNER" % virt_up] = "xowner"
            os.environ["VIRTWHO_%s_ENV" % virt_up] = "xenv"
            os.environ["VIRTWHO_%s_SERVER" % virt_up] = "xlocalhost"
            os.environ["VIRTWHO_%s_USERNAME" % virt_up] = "xusername"
            os.environ["VIRTWHO_%s_PASSWORD" % virt_up] = "xpassword"
            _, options = parseOptions()
            self.assertEqual(options.virtType, virt)
            self.assertEqual(options.owner, 'xowner')
            self.assertEqual(options.env, 'xenv')
            self.assertEqual(options.server, 'xlocalhost')
            self.assertEqual(options.username, 'xusername')
            self.assertEqual(options.password, 'xpassword')

    def test_options_virt_satellite(self):
        for virt in ['esx', 'hyperv', 'rhevm']:
            self.clearEnv()
            sys.argv = ["virtwho.py",
                        "--satellite",
                        "--satellite-server=localhost",
                        "--satellite-username=username",
                        "--satellite-password=password",
                        "--%s" % virt,
                        "--%s-server=localhost" % virt,
                        "--%s-username=username" % virt,
                        "--%s-password=password" % virt]
            _, options = parseOptions()
            self.assertEqual(options.virtType, virt)
            self.assertEqual(options.owner, '')
            self.assertEqual(options.env, '')
            self.assertEqual(options.server, 'localhost')
            self.assertEqual(options.username, 'username')
            self.assertEqual(options.password, 'password')

            sys.argv = ["virtwho.py"]
            virt_up = virt.upper()
            os.environ["VIRTWHO_SATELLITE"] = "1"
            os.environ["VIRTWHO_SATELLITE_SERVER"] = "xlocalhost"
            os.environ["VIRTWHO_SATELLITE_USERNAME"] = "xusername"
            os.environ["VIRTWHO_SATELLITE_PASSWORD"] = "xpassword"
            os.environ["VIRTWHO_%s" % virt_up] = "1"
            os.environ["VIRTWHO_%s_SERVER" % virt_up] = "xlocalhost"
            os.environ["VIRTWHO_%s_USERNAME" % virt_up] = "xusername"
            os.environ["VIRTWHO_%s_PASSWORD" % virt_up] = "xpassword"
            _, options = parseOptions()
            self.assertEqual(options.virtType, virt)
            self.assertEqual(options.owner, '')
            self.assertEqual(options.env, '')
            self.assertEqual(options.server, 'xlocalhost')
            self.assertEqual(options.username, 'xusername')
            self.assertEqual(options.password, 'xpassword')

    def test_missing_option(self):
        for smType in ['satellite', 'sam']:
            for virt in ['libvirt', 'vdsm', 'esx', 'hyperv', 'rhevm']:
                for missing in ['server', 'username', 'password', 'env', 'owner']:
                    self.clearEnv()
                    sys.argv = ["virtwho.py", "--%s" % virt]
                    if virt in ['libvirt', 'esx', 'hyperv', 'rhevm']:
                        if missing != 'server':
                            sys.argv.append("--%s-server=localhost" % virt)
                        if missing != 'username':
                            sys.argv.append("--%s-username=username" % virt)
                        if missing != 'password':
                            sys.argv.append("--%s-password=password" % virt)
                        if missing != 'env':
                            sys.argv.append("--%s-env=env" % virt)
                        if missing != 'owner':
                            sys.argv.append("--%s-owner=owner" % virt)

                    if virt not in ('libvirt', 'vdsm') and missing != 'password':
                        if smType == 'satellite' and missing in ['env', 'owner']:
                            continue
                        print(smType, virt, missing)
                        self.assertRaises(OptionError, parseOptions)

    @patch('virt.Virt.fromConfig')
    @patch('manager.Manager.fromOptions')
    def test_sending_guests(self, fromOptions, fromConfig):
        options = Mock()
        options.oneshot = True
        options.interval = 0
        options.print_ = False
        fromConfig.return_value.config.name = 'test'
        virtwho = VirtWho(self.logger, options, config_dir="/nonexistant")
        config = Config("test", "esx", "localhost", "username", "password", "owner", "env")
        virtwho.configManager.addConfig(config)
<<<<<<< HEAD
        virtwho.queue.put(HostGuestAssociationReport(config, {'a1': ['b1']}))
        virtwho.queue.put(HostGuestAssociationReport(config, {'a2': ['b2']}))
=======
        virtwho.queue = Queue()
        virtwho.queue.put(HostGuestAssociationReport(config, {'a': ['b']}))
>>>>>>> eb951171
        virtwho.run()

        fromConfig.assert_called_with(self.logger, config)
        self.assertTrue(fromConfig.return_value.start.called)
        fromOptions.assert_called_with(self.logger, options)<|MERGE_RESOLUTION|>--- conflicted
+++ resolved
@@ -164,13 +164,8 @@
         virtwho = VirtWho(self.logger, options, config_dir="/nonexistant")
         config = Config("test", "esx", "localhost", "username", "password", "owner", "env")
         virtwho.configManager.addConfig(config)
-<<<<<<< HEAD
-        virtwho.queue.put(HostGuestAssociationReport(config, {'a1': ['b1']}))
-        virtwho.queue.put(HostGuestAssociationReport(config, {'a2': ['b2']}))
-=======
         virtwho.queue = Queue()
         virtwho.queue.put(HostGuestAssociationReport(config, {'a': ['b']}))
->>>>>>> eb951171
         virtwho.run()
 
         fromConfig.assert_called_with(self.logger, config)
