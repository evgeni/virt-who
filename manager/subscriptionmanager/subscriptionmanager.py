--- conflicted
+++ resolved
@@ -107,7 +107,10 @@
 
     def hypervisorCheckIn(self, config, mapping, type=None):
         """ Send hosts to guests mapping to subscription manager. """
-<<<<<<< HEAD
+        serialized_mapping = {}
+        for host, guests in mapping.items():
+            serialized_mapping[host] = [guest.toDict() for guest in guests]
+
         kwargs = {}
         if config.rhsm_username and config.rhsm_password:
             kwargs['rhsm_username'] = config.rhsm_username
@@ -121,24 +124,20 @@
             # Transform the mapping into the async version
             # FIXME: Should this be here or as part of one of the reports
             new_mapping = {'hypervisors':[]}
-            for k,v in mapping.iteritems():
-                new_mapping['hypervisors'].append({'hypervisorId':k, 'guestIds':v})
-            mapping = new_mapping
+            for host, guests in serialized_mapping.iteritems():
+                new_mapping['hypervisors'].append({'hypervisorId':host, 'guestIds':guests})
+            serialized_mapping = new_mapping
         else:
             self.logger.debug("Server does not have 'hypervisors_async' capability")
             # Do nothing else as the data we have already is in the form that we need
 
-        self.logger.info("Sending update in hosts-to-guests mapping: %s" % mapping)
-=======
+        self.logger.info("Sending update in hosts-to-guests mapping: %s" % json.dumps(serialized_mapping, indent=4, sort_keys=True))
+        try:
+            result = self.connection.hypervisorCheckIn(config.owner, config.env, serialized_mapping)
+        except BadStatusLine:
+            raise ManagerError("Communication with subscription manager interrupted")
 
-        serialized_mapping = {}
-        for host, guests in mapping.items():
-            serialized_mapping[host] = [guest.toDict() for guest in guests]
-        self.logger.info("Sending update in hosts-to-guests mapping: %s" % json.dumps(serialized_mapping, indent=4, sort_keys=True))
->>>>>>> eb951171
-
-        result = self.connection.hypervisorCheckIn(config.owner, config.env, mapping)
-        if (is_async):
+        if (is_async and self.manager_queue is not None):
             self.manager_queue.put(('newJobStatus', [config, result['id']]))
         return result
 
@@ -148,7 +147,6 @@
             kwargs['rhsm_username'] = config.rhsm_username
             kwargs['rhsm_password'] = config.rhsm_password
         self._connect(**kwargs)
-<<<<<<< HEAD
         self.logger.debug('checking job status\nJob ID: %s' % job_id)
         result = self.connection.getJob(job_id)
         if result['state'] != 'FINISHED':
@@ -172,14 +170,6 @@
                     self.logger.info("Created host: %s with guests: [%s]",
                                     created['uuid'],
                                     ", ".join(guests))
-=======
-
-        # Send the mapping
-        try:
-            return self.connection.hypervisorCheckIn(config.owner, config.env, serialized_mapping)
-        except BadStatusLine:
-            raise ManagerError("Communication with subscription manager interrupted")
->>>>>>> eb951171
 
     def uuid(self):
         """ Read consumer certificate and get consumer UUID from it. """
