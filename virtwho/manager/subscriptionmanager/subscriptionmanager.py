--- conflicted
+++ resolved
@@ -120,21 +120,13 @@
             if config['owner'] != owner_id:
                 raise ManagerError(
                     "Cannot send data to: %s, because owner from configuration: %s is different" %
-<<<<<<< HEAD
                     (owner_id, config['owner'])
-=======
-                    (owner_id, config.owner)
->>>>>>> 87547697
                 )
 
             if config['env'] != environment_name:
                 raise ManagerError(
                     "Cannot send data to: %s, because Satellite env: %s differs from configuration: %s" %
-<<<<<<< HEAD
                     (owner_id, environment_name, config['env'])
-=======
-                    (owner_id, environment_name, config.env)
->>>>>>> 87547697
                 )
 
     def _connect(self, config=None):
@@ -248,7 +240,6 @@
         is_async = self._is_rhsm_server_async(report, connection)
         serialized_mapping = self._hypervisor_mapping(report, is_async, connection)
         self.logger.debug("Host-to-guest mapping being sent to '{owner}': {mapping}".format(
-<<<<<<< HEAD
                           owner=report.config['owner'],
                           mapping=json.dumps(serialized_mapping, indent=4)))
 
@@ -260,10 +251,6 @@
                 setattr(named_options, key, value)
         else:
             named_options = None
-=======
-                          owner=report.config.owner,
-                          mapping=json.dumps(serialized_mapping, indent=4)))
->>>>>>> 87547697
 
         try:
             try:
