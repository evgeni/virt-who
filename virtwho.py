"""
Agent for reporting virtual guest IDs to subscription-manager

Copyright (C) 2011 Radek Novacek <rnovacek@redhat.com>

This program is free software; you can redistribute it and/or
modify it under the terms of the GNU General Public License
as published by the Free Software Foundation; either version 2
of the License, or (at your option) any later version.

This program is distributed in the hope that it will be useful,
but WITHOUT ANY WARRANTY; without even the implied warranty of
MERCHANTABILITY or FITNESS FOR A PARTICULAR PURPOSE.  See the
GNU General Public License for more details.

You should have received a copy of the GNU General Public License
along with this program; if not, write to the Free Software
Foundation, Inc., 51 Franklin Street, Fifth Floor, Boston, MA  02110-1301, USA.
"""

import sys
import os
import signal
import errno
import time
from multiprocessing import Event, Queue
import json

import atexit
from Queue import Empty
from httplib import BadStatusLine

from daemon import daemon
from virt import Virt, DomainListReport, HostGuestAssociationReport, ErrorReport
from manager import Manager, ManagerError, ManagerFatalError
from manager.subscriptionmanager import SubscriptionManager
from config import Config, ConfigManager, InvalidPasswordFormat
from password import InvalidKeyFile

import log
from log import QueueLogger, QueueHandler
import logging

from optparse import OptionParser, OptionGroup, SUPPRESS_HELP


class Job(object):
    """
    This class represents a job to be run
    Parameters:
        'target': this is the method to be executed with 'args' arguments
        'args': OPTIONAL the arguments list to be passed to 'target'
    """
    def __init__(self,
                 target,
                 args=None):
        self.target = target

        if args is None:
            self.args = []
        else:
            self.args = args

class ReloadRequest(Exception):
    ''' Reload of virt-who was requested by sending SIGHUP signal. '''


class OptionParserEpilog(OptionParser):
    """ Epilog is new in Python 2.5, we need to support Python 2.4. """
    def __init__(self, usage="%prog [options]", description=None, epilog=None):
        self.myepilog = epilog
        OptionParser.__init__(self, usage=usage, description=description)

    def format_help(self, formatter=None):
        if formatter is None:
            formatter = self.formatter
        help = OptionParser.format_help(self, formatter)
        return help + "\n" + self.format_myepilog(formatter) + "\n"

    def format_myepilog(self, formatter=None):
        if self.myepilog is not None:
            return formatter.format_description(self.myepilog)
        else:
            return ""

# Change detection will limit the sending if no changes exist
RetryInterval = 60  # One minute
# Default interval for sending list of UUIDs
DefaultInterval = 3600  # Once per hour
MinimumSendInterval = 600  # Ten minutes
# How many times it should try to report association to the server
RetrySendCount = 5

PIDFILE = "/var/run/virt-who.pid"
SAT5 = "satellite"
SAT6 = "sam"


class VirtWho(object):
    def __init__(self, logger, options, config_dir=None):
        """
        VirtWho class provides bridge between virtualization supervisor and
        Subscription Manager.

        logger - logger instance
        options - options for virt-who, parsed from command line arguments
        """
        self.logger = logger
        self.options = options
        self.terminate_event = Event()

        # Queue for getting events from virt backends
        self.queue = None
        # How long should we wait for new item in queue, it depends on
        # jobs we have and how long we have them
        self.queue_timeout = None
        # a heap to manage the jobs we have incoming
        self.jobs = []
        # A dictionary of reports previously sent
        self.reports = {}
        self.reloading = False

        self.configManager = ConfigManager(config_dir)
        for config in self.configManager.configs:
            logger.debug("Using config named '%s'" % config.name)

        self.unableToRecoverStr = "Unable to recover"
        if not options.oneshot:
            self.unableToRecoverStr += ", retry in %d seconds." % RetryInterval

        self.queue_logger = QueueLogger(self.logger)
        self.queue_logger.start_logging()

    def addJob(self, job):
        # Add a job to be executed next time we have a report to send
        if (not isinstance(job, Job)):
            job = Job(*job)
        self.jobs.append(job)

    def runJobs(self):
        if not self.jobs:
            return
        # Run only those jobs added before this method was called
        # This prevents any issues with jobs that result in the creation of
        # another job
        jobsToRun = self.jobs
        self.jobs = []
        for job in jobsToRun:
            if hasattr(self, job.target):
                self.logger.debug('Running method "%s"' % job.target)
                try:
                    getattr(self, job.target)(*job.args)
                except Exception:
                    self.logger.exception("Job failed:")
            else:
                self.logger.debug('VirtWho has no method "%s"' % job.target)

    def send(self, report):
        """
        Send list of uuids to subscription manager

        return - True if sending is successful, False otherwise
        """
        try:
            if isinstance(report, DomainListReport):
                self._sendGuestList(report)
            elif isinstance(report, HostGuestAssociationReport):
                self._sendGuestAssociation(report)
            else:
                self.logger.warn("Unable to handle report of type: %s", type(report))
        except ManagerError as e:
            self.logger.error("Unable to send data: %s" % str(e))
            return False
        except ManagerFatalError as e:
            # Something really bad happened (system is not register), stop the backends
            self.logger.exception("Error in communication with subscription manager:")
            raise
        except Exception as e:
            if self.reloading:
                # We want to skip error reporting when reloading,
                # it is caused by interrupted syscall
                self.logger.debug("Communication with subscription manager interrupted")
                return False
            exceptionCheck(e)
            self.logger.exception("Error in communication with subscription manager:")
            return False
        return True

    def _sendGuestList(self, report):
        manager = Manager.fromOptions(self.logger, self.options)
        manager.sendVirtGuests(report.guests)
        self.logger.info("virt-who guest list update successful")
        self.reports[report.config.hash] = report.hash

    def _sendGuestAssociation(self, report):
        manager = Manager.fromOptions(self.logger, self.options)
        manager.addJob = self.addJob
        result = manager.hypervisorCheckIn(report.config,
                                           report.association,
                                           report.config.type)
        self.reports[report.config.hash] = report.hash

    def checkJobStatus(self, config, job_id):
        manager = SubscriptionManager(self.logger, self.options, self.addJob)
        result = manager.checkJobStatus(config, job_id)

        if 'failedUpdate' in result and not result['failedUpdate']:
            self.logger.info("virt-who host/guest association update successful")

    def run(self):
        self.reloading = False
        if not self.options.oneshot:
            self.logger.debug("Starting infinite loop with %d seconds interval" % self.options.interval)

        # Queue for getting events from virt backends
        if self.queue is None:
            self.queue = Queue(len(self.configManager.configs))

        # Run the virtualization backends
        self.virts = []
        for config in self.configManager.configs:
            try:
<<<<<<< HEAD
                logger = logging.getLogger('virtwho.' + config.name)
                queueHandler = QueueHandler(self.queue_logger.queue, self.logger.getEffectiveLevel())
                logger.addHandler(queueHandler)
                logger.propagate = False
=======
                logger = log.getLogger(self.options.debug,
                                       self.options.background,
                                       config)
>>>>>>> 12156d79
                virt = Virt.fromConfig(logger, config)
            except Exception as e:
                self.logger.error('Unable to use configuration "%s": %s' % (config.name, str(e)))
                continue
            # Run the process
            virt.start(self.queue, self.terminate_event, self.options.interval, self.options.oneshot)
            self.virts.append(virt)
        if self.options.oneshot:
            oneshot_remaining = set(virt.config.name for virt in self.virts)

        if len(self.virts) == 0:
            self.logger.error("No suitable virt backend found")
            return

        result = {}
        report = None
        while not self.terminate_event.is_set():
            # Wait for incoming report from virt backend
            try:
                report = self.queue.get(block=True, timeout=self.queue_timeout)
            except Empty:
                report = None
                pass
            except IOError:
                continue

            try:
                # Run all jobs that have been queued as a result of sending last
                # time
                self.runJobs()
                if self.jobs:
                    # We have jobs, check them after some timeout,
                    # increase the timeout each time
                    self.queue_timeout *= 2
                else:
                    # Wait indefinetly long for new item in the queue
                    self.queue_timeout = None

                if self.options.oneshot and not oneshot_remaining and not self.jobs:
                    break
            except Empty:
                pass
            except IOError:
                pass

            if report is not None:
                # We got new item in the queue, reset timeout for checking job status
                self.queue_timeout = 1
                if report == "exit":
                    break
                if report == "reload":
                    for virt in self.virts:
                        virt.terminate()
                    self.virts = []
                    raise ReloadRequest()

                # Send the report
                if not self.options.print_ and not isinstance(report, ErrorReport):
                    for i in range(RetrySendCount):
                        try:
                            # Do not send if the report hash is already in the
                            # list of reports sent
                            if hasattr(report, 'hash') and report.hash == self.reports.get(report.config.hash):
                                self.logger.info('No change in report gathered using config: "%s", report not sent.', report.config.name)
                                break
                            if self.send(report):
                                break
                        except ManagerFatalError:
                            # System not register (probably), stop the backends
                            for virt in self.virts:
                                virt.terminate()
                            self.virts = []
                    else:
                        self.logger.error("Sending data failed %d times, report skipped", RetrySendCount)

                if self.options.oneshot:
                    try:
                        oneshot_remaining.remove(report.config.name)
                        if not isinstance(report, ErrorReport):
                            if self.options.print_:
                                result[report.config] = report
                            self.logger.debug("Association for config %s gathered" % report.config.name)
                        for virt in self.virts:
                            if virt.config.name == report.config.name:
                                virt.stop()
                    except KeyError:
                        self.logger.debug("Association for config %s already gathered, ignoring" % report.config.name)

                    if not oneshot_remaining and not self.jobs:
                        break

        self.queue = None
        self.jobs = None
        for virt in self.virts:
            virt.terminate()

        self.virt = []
        if self.options.print_:
            return result

    def terminate(self):
        self.logger.debug("virt-who shut down started")
        # Terminate the backends before clearing the queue, the queue must be empty
        # to end a child process, otherwise it will be stuck in queue.put()
        self.terminate_event.set()
        # Give backends some time to terminate properly
        time.sleep(0.5)

        if self.queue:
            # clear the queue and put "exit" there
            try:
                while True:
                    self.queue.get(False)
            except Empty:
                pass
            self.queue.put("exit")

        # Give backends some more time to terminate properly
        time.sleep(0.5)

        for virt in self.virts:
            virt.terminate()
        self.virt = []
        self.queue_logger = None

    def reload(self):
        self.logger.warn("virt-who reload")
        self.reports = {}
        # clear the queue and put "reload" there
        try:
            while True:
                self.queue.get(False)
        except Empty:
            pass
        self.reloading = True
        self.queue.put("reload")

    def getMapping(self):
        mapping = {}
        for config in self.configManager.configs:
<<<<<<< HEAD
            logger = logging.getLogger('virtwho.' + config.name)
=======
            logger = log.getLogger(options.debug, options.background, config)
>>>>>>> 12156d79
            virt = Virt.fromConfig(logger, config)
            mapping[config.name or 'none'] = self._readGuests(virt)
        return mapping


def exceptionCheck(e):
    try:
        # This happens when connection to server is interrupted (CTRL+C or signal)
        if e.args[0] == errno.EALREADY:
            sys.exit(0)
    except Exception:
        pass


class OptionError(Exception):
    pass

def parseOptions():
    parser = OptionParserEpilog(usage="virt-who [-d] [-i INTERVAL] [-b] [-o] [--sam|--satellite5|--satellite6] [--libvirt|--vdsm|--esx|--rhevm|--hyperv]",
                                description="Agent for reporting virtual guest IDs to subscription manager",
                                epilog="virt-who also reads enviroment variables. They have the same name as command line arguments but uppercased, with underscore instead of dash and prefixed with VIRTWHO_ (e.g. VIRTWHO_ONE_SHOT). Empty variables are considered as disabled, non-empty as enabled")
    parser.add_option("-d", "--debug", action="store_true", dest="debug", default=False, help="Enable debugging output")
    parser.add_option("-b", "--background", action="store_true", dest="background", default=False, help="Run in the background and monitor virtual guests")
    parser.add_option("-o", "--one-shot", action="store_true", dest="oneshot", default=False, help="Send the list of guest IDs and exit immediately")
    parser.add_option("-i", "--interval", type="int", dest="interval", default=0, help="Acquire list of virtual guest each N seconds. Send if changes are detected.")
    parser.add_option("-p", "--print", action="store_true", dest="print_", default=False, help="Print the host/guest association obtained from virtualization backend (implies oneshot)")
    parser.add_option("-c", "--config", action="append", dest="configs", default=[], help="Configuration file that will be processed, can be used multiple times")

    virtGroup = OptionGroup(parser, "Virtualization backend", "Choose virtualization backend that should be used to gather host/guest associations")
    virtGroup.add_option("--libvirt", action="store_const", dest="virtType", const="libvirt", default=None, help="Use libvirt to list virtual guests [default]")
    virtGroup.add_option("--vdsm", action="store_const", dest="virtType", const="vdsm", help="Use vdsm to list virtual guests")
    virtGroup.add_option("--esx", action="store_const", dest="virtType", const="esx", help="Register ESX machines using vCenter")
    virtGroup.add_option("--rhevm", action="store_const", dest="virtType", const="rhevm", help="Register guests using RHEV-M")
    virtGroup.add_option("--hyperv", action="store_const", dest="virtType", const="hyperv", help="Register guests using Hyper-V")
    parser.add_option_group(virtGroup)

    managerGroup = OptionGroup(parser, "Subscription manager", "Choose where the host/guest associations should be reported")
    managerGroup.add_option("--sam", action="store_const", dest="smType", const=SAT6, default=SAT6, help="Report host/guest associations to the Subscription Asset Manager [default]")
    managerGroup.add_option("--satellite6", action="store_const", dest="smType", const=SAT6, help="Report host/guest associations to the Satellite 6 server")
    managerGroup.add_option("--satellite5", action="store_const", dest="smType", const=SAT5, help="Report host/guest associations to the Satellite 5 server")
    managerGroup.add_option("--satellite", action="store_const", dest="smType", const=SAT5, help=SUPPRESS_HELP)
    parser.add_option_group(managerGroup)

    libvirtGroup = OptionGroup(parser, "Libvirt options", "Use these options with --libvirt")
    libvirtGroup.add_option("--libvirt-owner", action="store", dest="owner", default="", help="Organization who has purchased subscriptions of the products, default is owner of current system")
    libvirtGroup.add_option("--libvirt-env", action="store", dest="env", default="", help="Environment where the vCenter server belongs to, default is environment of current system")
    libvirtGroup.add_option("--libvirt-server", action="store", dest="server", default="", help="URL of the libvirt server to connect to, default is empty for libvirt on local computer")
    libvirtGroup.add_option("--libvirt-username", action="store", dest="username", default="", help="Username for connecting to the libvirt daemon")
    libvirtGroup.add_option("--libvirt-password", action="store", dest="password", default="", help="Password for connecting to the libvirt daemon")
    parser.add_option_group(libvirtGroup)

    esxGroup = OptionGroup(parser, "vCenter/ESX options", "Use these options with --esx")
    esxGroup.add_option("--esx-owner", action="store", dest="owner", default="", help="Organization who has purchased subscriptions of the products")
    esxGroup.add_option("--esx-env", action="store", dest="env", default="", help="Environment where the vCenter server belongs to")
    esxGroup.add_option("--esx-server", action="store", dest="server", default="", help="URL of the vCenter server to connect to")
    esxGroup.add_option("--esx-username", action="store", dest="username", default="", help="Username for connecting to vCenter")
    esxGroup.add_option("--esx-password", action="store", dest="password", default="", help="Password for connecting to vCenter")
    parser.add_option_group(esxGroup)

    rhevmGroup = OptionGroup(parser, "RHEV-M options", "Use these options with --rhevm")
    rhevmGroup.add_option("--rhevm-owner", action="store", dest="owner", default="", help="Organization who has purchased subscriptions of the products")
    rhevmGroup.add_option("--rhevm-env", action="store", dest="env", default="", help="Environment where the RHEV-M belongs to")
    rhevmGroup.add_option("--rhevm-server", action="store", dest="server", default="", help="URL of the RHEV-M server to connect to (preferable use secure connection - https://<ip or domain name>:<secure port, usually 8443>)")
    rhevmGroup.add_option("--rhevm-username", action="store", dest="username", default="", help="Username for connecting to RHEV-M in the format username@domain")
    rhevmGroup.add_option("--rhevm-password", action="store", dest="password", default="", help="Password for connecting to RHEV-M")
    parser.add_option_group(rhevmGroup)

    hypervGroup = OptionGroup(parser, "Hyper-V options", "Use these options with --hyperv")
    hypervGroup.add_option("--hyperv-owner", action="store", dest="owner", default="", help="Organization who has purchased subscriptions of the products")
    hypervGroup.add_option("--hyperv-env", action="store", dest="env", default="", help="Environment where the Hyper-V belongs to")
    hypervGroup.add_option("--hyperv-server", action="store", dest="server", default="", help="URL of the Hyper-V server to connect to")
    hypervGroup.add_option("--hyperv-username", action="store", dest="username", default="", help="Username for connecting to Hyper-V")
    hypervGroup.add_option("--hyperv-password", action="store", dest="password", default="", help="Password for connecting to Hyper-V")
    parser.add_option_group(hypervGroup)

    satelliteGroup = OptionGroup(parser, "Satellite 5 options", "Use these options with --satellite5")
    satelliteGroup.add_option("--satellite-server", action="store", dest="sat_server", default="", help="Satellite server URL")
    satelliteGroup.add_option("--satellite-username", action="store", dest="sat_username", default="", help="Username for connecting to Satellite server")
    satelliteGroup.add_option("--satellite-password", action="store", dest="sat_password", default="", help="Password for connecting to Satellite server")
    parser.add_option_group(satelliteGroup)

    (options, args) = parser.parse_args()

    # Handle enviroment variables

    env = os.getenv("VIRTWHO_DEBUG", "0").strip().lower()
    if env in ["1", "true"]:
        options.debug = True

    env = os.getenv("VIRTWHO_BACKGROUND", "0").strip().lower()
    if env in ["1", "true"]:
        options.background = True

    logger = log.getLogger(options.debug, options.background)

    env = os.getenv("VIRTWHO_ONE_SHOT", "0").strip().lower()
    if env in ["1", "true"]:
        options.oneshot = True

    if options.print_:
        options.oneshot = True

    env = os.getenv("VIRTWHO_INTERVAL", "0").strip().lower()
    try:
        if int(env) > 0 and options.interval == 0:
            options.interval = int(env)
    except ValueError:
        logger.warning("Interval is not number, ignoring")

    env = os.getenv("VIRTWHO_SAM", "0").strip().lower()
    if env in ["1", "true"]:
        options.smType = SAT6

    env = os.getenv("VIRTWHO_SATELLITE6", "0").strip().lower()
    if env in ["1", "true"]:
        options.smType = SAT6

    env = os.getenv("VIRTWHO_SATELLITE5", "0").strip().lower()
    if env in ["1", "true"]:
        options.smType = SAT5

    env = os.getenv("VIRTWHO_SATELLITE", "0").strip().lower()
    if env in ["1", "true"]:
        options.smType = SAT5

    env = os.getenv("VIRTWHO_LIBVIRT", "0").strip().lower()
    if env in ["1", "true"]:
        options.virtType = "libvirt"

    env = os.getenv("VIRTWHO_VDSM", "0").strip().lower()
    if env in ["1", "true"]:
        options.virtType = "vdsm"

    env = os.getenv("VIRTWHO_ESX", "0").strip().lower()
    if env in ["1", "true"]:
        options.virtType = "esx"

    env = os.getenv("VIRTWHO_RHEVM", "0").strip().lower()
    if env in ["1", "true"]:
        options.virtType = "rhevm"

    env = os.getenv("VIRTWHO_HYPERV", "0").strip().lower()
    if env in ["1", "true"]:
        options.virtType = "hyperv"

    def checkEnv(variable, option, name, required=True):
        """
        If `option` is empty, check enviroment `variable` and return its value.
        Exit if it's still empty
        """
        if len(option) == 0:
            option = os.getenv(variable, "").strip()
        if required and len(option) == 0:
            raise OptionError("Required parameter '%s' is not set, exiting" % name)
        return option

    if options.smType == SAT5:
        options.sat_server = checkEnv("VIRTWHO_SATELLITE_SERVER", options.sat_server, "satellite-server")
        options.sat_username = checkEnv("VIRTWHO_SATELLITE_USERNAME", options.sat_username, "satellite-username")
        if len(options.sat_password) == 0:
            options.sat_password = os.getenv("VIRTWHO_SATELLITE_PASSWORD", "")

    if options.virtType == "libvirt":
        options.owner = checkEnv("VIRTWHO_LIBVIRT_OWNER", options.owner, "owner", required=False)
        options.env = checkEnv("VIRTWHO_LIBVIRT_ENV", options.env, "env", required=False)
        options.server = checkEnv("VIRTWHO_LIBVIRT_SERVER", options.server, "server", required=False)
        options.username = checkEnv("VIRTWHO_LIBVIRT_USERNAME", options.username, "username", required=False)
        if len(options.password) == 0:
            options.password = os.getenv("VIRTWHO_LIBVIRT_PASSWORD", "")

    if options.virtType == "esx":
        options.owner = checkEnv("VIRTWHO_ESX_OWNER", options.owner, "owner", required=False)
        options.env = checkEnv("VIRTWHO_ESX_ENV", options.env, "env", required=False)
        options.server = checkEnv("VIRTWHO_ESX_SERVER", options.server, "server")
        options.username = checkEnv("VIRTWHO_ESX_USERNAME", options.username, "username")
        if len(options.password) == 0:
            options.password = os.getenv("VIRTWHO_ESX_PASSWORD", "")

    if options.virtType == "rhevm":
        options.owner = checkEnv("VIRTWHO_RHEVM_OWNER", options.owner, "owner", required=False)
        options.env = checkEnv("VIRTWHO_RHEVM_ENV", options.env, "env", required=False)
        options.server = checkEnv("VIRTWHO_RHEVM_SERVER", options.server, "server")
        options.username = checkEnv("VIRTWHO_RHEVM_USERNAME", options.username, "username")
        if len(options.password) == 0:
            options.password = os.getenv("VIRTWHO_RHEVM_PASSWORD", "")

    if options.virtType == "hyperv":
        options.owner = checkEnv("VIRTWHO_HYPERV_OWNER", options.owner, "owner", required=False)
        options.env = checkEnv("VIRTWHO_HYPERV_ENV", options.env, "env", required=False)
        options.server = checkEnv("VIRTWHO_HYPERV_SERVER", options.server, "server")
        options.username = checkEnv("VIRTWHO_HYPERV_USERNAME", options.username, "username")
        if len(options.password) == 0:
            options.password = os.getenv("VIRTWHO_HYPERV_PASSWORD", "")

    if options.smType == 'sam' and options.virtType in ('esx', 'rhevm', 'hyperv'):
        if not options.owner:
            raise OptionError("Option --%s-owner (or VIRTWHO_%s_OWNER environment variable) needs to be set" % (options.virtType, options.virtType.upper()))
        if not options.env:
            raise OptionError("Option --%s-env (or VIRTWHO_%s_ENV environment variable) needs to be set" % (options.virtType, options.virtType.upper()))

    if options.background and options.oneshot:
        logger.error("Background and oneshot can't be used together, using background mode")
        options.oneshot = False

    if options.oneshot:
        if options.interval > 0:
            logger.error("Interval doesn't make sense in oneshot mode, ignoring")

    else:
        if options.interval < MinimumSendInterval:
            if options.interval == 0:
                logger.info("Interval set to the default of %s seconds." % str(DefaultInterval))
            else:
                logger.warning("Interval value may not be set below the default of %s seconds. Will use default value." % str(MinimumSendInterval))
            options.interval = MinimumSendInterval

    return (logger, options)


class PIDLock(object):
    def __init__(self, filename):
        self.filename = filename

    def is_locked(self):
        try:
            f = open(self.filename, "r")
            pid = int(f.read().strip())
            try:
                os.kill(pid, 0)
                return True
            except OSError:
                # Process no longer exists
                print >>sys.stderr, "PID file exists but associated process does not, deleting PID file"
                os.remove(self.filename)
                return False
        except Exception:
            return False

    def __enter__(self):
        # Write pid to pidfile
        try:
            f = open(self.filename, "w")
            f.write("%d" % os.getpid())
            f.close()
        except Exception as e:
            print >>sys.stderr, "Unable to create pid file: %s" % str(e)

    def __exit__(self, exc_type, exc_value, traceback):
        try:
            os.remove(self.filename)
        except Exception:
            pass

virtWho = None


def main():
    try:
        logger, options = parseOptions()
    except OptionError as e:
        print >>sys.stderr, str(e)
        sys.exit(1)

    lock = PIDLock(PIDFILE)
    if lock.is_locked():
        print >>sys.stderr, "virt-who seems to be already running. If not, remove %s" % PIDFILE
        sys.exit(1)

    def atexit_fn():
        global virtWho
        if virtWho:
            virtWho.terminate()
    atexit.register(atexit_fn)

    def reload(signal, stackframe):
        global virtWho
        virtWho.reload()

    signal.signal(signal.SIGHUP, reload)

    global RetryInterval
    if options.interval < RetryInterval:
        RetryInterval = options.interval


    global virtWho
    try:
        virtWho = VirtWho(logger, options)
    except (InvalidKeyFile, InvalidPasswordFormat) as e:
        logger.error(str(e))
        sys.exit(1)

    if options.virtType is not None:
        config = Config("env/cmdline", options.virtType, options.server,
                        options.username, options.password, options.owner, options.env)
        virtWho.configManager.addConfig(config)
    for conffile in options.configs:
        try:
            virtWho.configManager.readFile(conffile)
        except Exception as e:
            logger.error('Config file "%s" skipped because of an error: %s' % (conffile, str(e)))
    if len(virtWho.configManager.configs) == 0:
        # In order to keep compatibility with older releases of virt-who,
        # fallback to using libvirt as default virt backend
        logger.info("No configurations found, using libvirt as backend")
        virtWho.configManager.addConfig(Config("env/cmdline", "libvirt"))

    for config in virtWho.configManager.configs:
        if config.name is None:
            logger.info('Using commandline or sysconfig configuration ("%s" mode)', config.type)
        else:
            logger.info('Using configuration "%s" ("%s" mode)', config.name, config.type)

    if options.background:
        locker = lambda: daemon.DaemonContext(pidfile=lock, files_preserve=[logger.handlers[0].stream])
    else:
        locker = lambda: lock

    with locker():
        while True:
            try:
                _main(virtWho)
                break
            except ReloadRequest:
                logger.info("Reloading")
                continue

def _main(virtWho):
    result = virtWho.run()

    if virtWho.options.print_:
        hypervisors = []
        for config, report in result.items():
            if isinstance(report, DomainListReport):
                hypervisors.append({
                    'guests': [guest.toDict() for guest in report.guests]
                })
            elif isinstance(report, HostGuestAssociationReport):
                for hypervisor in report.association['hypervisors']:
                    h = {
                        'uuid': hypervisor.hypervisorId,
                        'guests': [guest.toDict() for guest in hypervisor.guestIds]
                    }
                    hypervisors.append(h)
        data = json.dumps({
            'hypervisors': hypervisors
        })
        virtWho.logger.debug("Associations found: %s" % json.dumps({
            'hypervisors': hypervisors
        }, indent=4, sort_keys=True))
        print data


if __name__ == '__main__':
    try:
        main()
    except KeyboardInterrupt:
        # Kill logging thread first
        global virtWho
        if virtWho:
            virtWho.queue_logger.terminate()
        sys.exit(1)
    except Exception as e:
        print >>sys.stderr, e
        logger = log.getLogger(False, False)
        logger.exception("Fatal error:")
        sys.exit(1)<|MERGE_RESOLUTION|>--- conflicted
+++ resolved
@@ -220,16 +220,10 @@
         self.virts = []
         for config in self.configManager.configs:
             try:
-<<<<<<< HEAD
-                logger = logging.getLogger('virtwho.' + config.name)
-                queueHandler = QueueHandler(self.queue_logger.queue, self.logger.getEffectiveLevel())
-                logger.addHandler(queueHandler)
-                logger.propagate = False
-=======
                 logger = log.getLogger(self.options.debug,
                                        self.options.background,
-                                       config)
->>>>>>> 12156d79
+                                       config, self.queue_logger.queue,
+                                       self.logger.getEffectiveLevel())
                 virt = Virt.fromConfig(logger, config)
             except Exception as e:
                 self.logger.error('Unable to use configuration "%s": %s' % (config.name, str(e)))
@@ -370,11 +364,7 @@
     def getMapping(self):
         mapping = {}
         for config in self.configManager.configs:
-<<<<<<< HEAD
-            logger = logging.getLogger('virtwho.' + config.name)
-=======
-            logger = log.getLogger(options.debug, options.background, config)
->>>>>>> 12156d79
+            logger = log.getLogger(self.options.debug, self.options.background, config)
             virt = Virt.fromConfig(logger, config)
             mapping[config.name or 'none'] = self._readGuests(virt)
         return mapping
