"""
Agent for reporting virtual guest IDs to subscription-manager

Copyright (C) 2011 Radek Novacek <rnovacek@redhat.com>

This program is free software; you can redistribute it and/or
modify it under the terms of the GNU General Public License
as published by the Free Software Foundation; either version 2
of the License, or (at your option) any later version.

This program is distributed in the hope that it will be useful,
but WITHOUT ANY WARRANTY; without even the implied warranty of
MERCHANTABILITY or FITNESS FOR A PARTICULAR PURPOSE.  See the
GNU General Public License for more details.

You should have received a copy of the GNU General Public License
along with this program; if not, write to the Free Software
Foundation, Inc., 51 Franklin Street, Fifth Floor, Boston, MA  02110-1301, USA.
"""

import sys
import os
import signal
import errno
import time
from multiprocessing import Event, Queue
import json

import atexit
from Queue import Empty
from httplib import BadStatusLine

from daemon import daemon
from virt import Virt, DomainListReport, HostGuestAssociationReport, ErrorReport, Hypervisor
from manager import Manager, ManagerError, ManagerFatalError
from manager.managerprocess import ManagerProcess
from manager.subscriptionmanager import SubscriptionManager
from config import Config, ConfigManager, InvalidPasswordFormat
from password import InvalidKeyFile

import log

from optparse import OptionParser, OptionGroup, SUPPRESS_HELP

class ReloadRequest(Exception):
    ''' Reload of virt-who was requested by sending SIGHUP signal. '''


class OptionParserEpilog(OptionParser):
    """ Epilog is new in Python 2.5, we need to support Python 2.4. """
    def __init__(self, usage="%prog [options]", description=None, epilog=None):
        self.myepilog = epilog
        OptionParser.__init__(self, usage=usage, description=description)

    def format_help(self, formatter=None):
        if formatter is None:
            formatter = self.formatter
        help = OptionParser.format_help(self, formatter)
        return help + "\n" + self.format_myepilog(formatter) + "\n"

    def format_myepilog(self, formatter=None):
        if self.myepilog is not None:
            return formatter.format_description(self.myepilog)
        else:
            return ""

# Default interval to retry after unsuccessful run
RetryInterval = 60 # One minute
# Default interval for sending list of UUIDs
DefaultInterval = 3600 # Once per hour

PIDFILE = "/var/run/virt-who.pid"
SAT5 = "satellite"
SAT6 = "sam"


class VirtWho(object):
    def __init__(self, logger, options, config_dir=None):
        """
        VirtWho class provides bridge between virtualization supervisor and
        Subscription Manager.

        logger - logger instance
        options - options for virt-who, parsed from command line arguments
        """
        self.logger = logger
        self.options = options
        self.terminate_event = Event()

        # Queue for getting events from virt backends
        self.queue = None
<<<<<<< HEAD
        self.manager_in_queue = Queue()
        self.to_manager_queue = Queue()
        self.manager_process = ManagerProcess(self.logger, self.options)
=======
        self.reloading = False
>>>>>>> 78cdf7bb

        self.configManager = ConfigManager(config_dir)
        for config in self.configManager.configs:
            logger.debug("Using config named '%s'" % config.name)

        self.unableToRecoverStr = "Unable to recover"
        if not options.oneshot:
            self.unableToRecoverStr += ", retry in %d seconds." % RetryInterval

    def send(self, report):
        """
        Send list of uuids to subscription manager

        return - True if sending is successful, False otherwise
        """
        try:
            if isinstance(report, DomainListReport):
                self._sendGuestList(report)
            elif isinstance(report, HostGuestAssociationReport):
                self._sendGuestAssociation(report)
            else:
                self.logger.warn("Unable to handle report of type: %s", type(report))
        except ManagerError as e:
            self.logger.error("Unable to send data: %s" % str(e))
        except ManagerFatalError as e:
            # Something really bad happened (system is not register), stop the backends
            self.logger.exception("Error in communication with subscription manager:")
            raise
        except Exception as e:
            if self.reloading:
                # We want to skip error reporting when reloading,
                # it is caused by interrupted syscall
                self.logger.debug("Communication with subscription manager interrupted")
                return False
            exceptionCheck(e)
            self.logger.exception("Error in communication with subscription manager:")
            return False
        return True

    def _sendGuestList(self, report):
        manager = Manager.fromOptions(self.logger, self.options)
        manager.sendVirtGuests(report.guests)
        self.logger.info("virt-who guest list update successful")

    def _sendGuestAssociation(self, report):
        manager = Manager.fromOptions(self.logger, self.options)
        manager.manager_queue = self.to_manager_queue
        result = manager.hypervisorCheckIn(report.config, report.association, report.config.type)

    def checkJobStatus(self, config, job_id):
        manager = SubscriptionManager(self.logger, self.options, self.to_manager_queue)
        result = manager.checkJobStatus(config, job_id)

        if not result['failedUpdate']:
            self.logger.info("virt-who host/guest association update successful")

    def run(self):
        self.reloading = False
        if not self.options.oneshot:
            self.logger.debug("Starting infinite loop with %d seconds interval" % self.options.interval)

        # Queue for getting events from virt backends
        if self.queue is None:
            self.queue = Queue(len(self.configManager.configs))

        # Run the virtualization backends
        self.virts = []
        for config in self.configManager.configs:
            try:
                virt = Virt.fromConfig(self.logger, config)
            except Exception as e:
                self.logger.error('Unable to use configuration "%s": %s' % (config.name, str(e)))
                continue
            # Run the process
            virt.start(self.queue, self.terminate_event, self.options.interval, self.options.oneshot)
            self.virts.append(virt)
        self.manager_process.start(self.to_manager_queue,
                                   self.manager_in_queue,
                                   self.terminate_event,
                                   self.options.oneshot)
        if self.options.oneshot:
            oneshot_remaining = set(virt.config.name for virt in self.virts)

        if len(self.virts) == 0:
            self.logger.error("No suitable virt backend found")
            return

        result = {}
        report = None
        while not self.terminate_event.is_set():
            # Wait for incoming report from virt backend
            try:
                report = self.queue.get_nowait()
            except Empty:
                report = None
                pass
            except IOError:
                continue

            try:
                managerJob = self.manager_in_queue.get_nowait()
                method, args = managerJob
                getattr(self, method)(*args)
            except Empty:
                # We don't care if the managerprocess has nothing for us to do
                pass
            except IOError:
                pass

            if report is not None:
                if report == "exit":
                    break
                if report == "reload":
                    for virt in self.virts:
                        virt.terminate()
                    self.virts = []
                    raise ReloadRequest()

                # Send the report
                if not self.options.print_ and not isinstance(report, ErrorReport):
                    try:
                        self.send(report)
                    except ManagerFatalError:
                        # System not register (probably), stop the backends
                        for virt in self.virts:
                            virt.terminate()
                        self.virts = []
                        self.manager_process.terminate()

                if self.options.oneshot:
                    try:
                        oneshot_remaining.remove(report.config.name)
                        if not isinstance(report, ErrorReport):
                            if self.options.print_:
                                result[report.config] = report
                            self.logger.debug("Association for config %s gathered" % report.config.name)
                        for virt in self.virts:
                            if virt.config.name == report.config.name:
                                virt.stop()
                    except KeyError:
                        self.logger.debug("Association for config %s already gathered, ignoring" % report.config.name)
                    if not oneshot_remaining:
                        break

        self.queue = None
        for virt in self.virts:
            virt.terminate()

        self.virt = []
        self.manager_process.terminate()
        if self.options.print_:
            return result

    def terminate(self):
        self.logger.debug("virt-who shut down started")
        # Terminate the backends before clearing the queue, the queue must be empty
        # to end a child process, otherwise it will be stuck in queue.put()
        self.terminate_event.set()
        # Give backends some time to terminate properly
        time.sleep(0.5)

        if self.queue:
            # clear the queue and put "exit" there
            try:
                while True:
                    self.queue.get(False)
            except Empty:
                pass
            self.queue.put("exit")

        # Give backends some more time to terminate properly
        time.sleep(0.5)

        for virt in self.virts:
            virt.terminate()
        self.virt = []

    def reload(self):
        self.logger.warn("virt-who reload")
        # clear the queue and put "reload" there
        try:
            while True:
                self.queue.get(False)
        except Empty:
            pass
        self.reloading = True
        self.queue.put("reload")

    def getMapping(self):
        mapping = {}
        for config in self.configManager.configs:
            virt = Virt.fromConfig(self.logger, config)
            mapping[config.name or 'none'] = self._readGuests(virt)
        return mapping


def exceptionCheck(e):
    try:
        # This happens when connection to server is interrupted (CTRL+C or signal)
        if e.args[0] == errno.EALREADY:
            sys.exit(0)
    except Exception:
        pass


class OptionError(Exception):
    pass

def parseOptions():
    parser = OptionParserEpilog(usage="virt-who [-d] [-i INTERVAL] [-b] [-o] [--sam|--satellite5|--satellite6] [--libvirt|--vdsm|--esx|--rhevm|--hyperv]",
                                description="Agent for reporting virtual guest IDs to subscription manager",
                                epilog="virt-who also reads enviroment variables. They have the same name as command line arguments but uppercased, with underscore instead of dash and prefixed with VIRTWHO_ (e.g. VIRTWHO_ONE_SHOT). Empty variables are considered as disabled, non-empty as enabled")
    parser.add_option("-d", "--debug", action="store_true", dest="debug", default=False, help="Enable debugging output")
    parser.add_option("-b", "--background", action="store_true", dest="background", default=False, help="Run in the background and monitor virtual guests")
    parser.add_option("-o", "--one-shot", action="store_true", dest="oneshot", default=False, help="Send the list of guest IDs and exit immediately")
    parser.add_option("-i", "--interval", type="int", dest="interval", default=0, help="Acquire and send list of virtual guest each N seconds")
    parser.add_option("-p", "--print", action="store_true", dest="print_", default=False, help="Print the host/guest association obtained from virtualization backend (implies oneshot)")
    parser.add_option("-c", "--config", action="append", dest="configs", default=[], help="Configuration file that will be processed, can be used multiple times")

    virtGroup = OptionGroup(parser, "Virtualization backend", "Choose virtualization backend that should be used to gather host/guest associations")
    virtGroup.add_option("--libvirt", action="store_const", dest="virtType", const="libvirt", default=None, help="Use libvirt to list virtual guests [default]")
    virtGroup.add_option("--vdsm", action="store_const", dest="virtType", const="vdsm", help="Use vdsm to list virtual guests")
    virtGroup.add_option("--esx", action="store_const", dest="virtType", const="esx", help="Register ESX machines using vCenter")
    virtGroup.add_option("--rhevm", action="store_const", dest="virtType", const="rhevm", help="Register guests using RHEV-M")
    virtGroup.add_option("--hyperv", action="store_const", dest="virtType", const="hyperv", help="Register guests using Hyper-V")
    parser.add_option_group(virtGroup)

    managerGroup = OptionGroup(parser, "Subscription manager", "Choose where the host/guest associations should be reported")
    managerGroup.add_option("--sam", action="store_const", dest="smType", const=SAT6, default=SAT6, help="Report host/guest associations to the Subscription Asset Manager [default]")
    managerGroup.add_option("--satellite6", action="store_const", dest="smType", const=SAT6, help="Report host/guest associations to the Satellite 6 server")
    managerGroup.add_option("--satellite5", action="store_const", dest="smType", const=SAT5, help="Report host/guest associations to the Satellite 5 server")
    managerGroup.add_option("--satellite", action="store_const", dest="smType", const=SAT5, help=SUPPRESS_HELP)
    parser.add_option_group(managerGroup)

    libvirtGroup = OptionGroup(parser, "Libvirt options", "Use these options with --libvirt")
    libvirtGroup.add_option("--libvirt-owner", action="store", dest="owner", default="", help="Organization who has purchased subscriptions of the products, default is owner of current system")
    libvirtGroup.add_option("--libvirt-env", action="store", dest="env", default="", help="Environment where the vCenter server belongs to, default is environment of current system")
    libvirtGroup.add_option("--libvirt-server", action="store", dest="server", default="", help="URL of the libvirt server to connect to, default is empty for libvirt on local computer")
    libvirtGroup.add_option("--libvirt-username", action="store", dest="username", default="", help="Username for connecting to the libvirt daemon")
    libvirtGroup.add_option("--libvirt-password", action="store", dest="password", default="", help="Password for connecting to the libvirt daemon")
    parser.add_option_group(libvirtGroup)

    esxGroup = OptionGroup(parser, "vCenter/ESX options", "Use these options with --esx")
    esxGroup.add_option("--esx-owner", action="store", dest="owner", default="", help="Organization who has purchased subscriptions of the products")
    esxGroup.add_option("--esx-env", action="store", dest="env", default="", help="Environment where the vCenter server belongs to")
    esxGroup.add_option("--esx-server", action="store", dest="server", default="", help="URL of the vCenter server to connect to")
    esxGroup.add_option("--esx-username", action="store", dest="username", default="", help="Username for connecting to vCenter")
    esxGroup.add_option("--esx-password", action="store", dest="password", default="", help="Password for connecting to vCenter")
    parser.add_option_group(esxGroup)

    rhevmGroup = OptionGroup(parser, "RHEV-M options", "Use these options with --rhevm")
    rhevmGroup.add_option("--rhevm-owner", action="store", dest="owner", default="", help="Organization who has purchased subscriptions of the products")
    rhevmGroup.add_option("--rhevm-env", action="store", dest="env", default="", help="Environment where the RHEV-M belongs to")
    rhevmGroup.add_option("--rhevm-server", action="store", dest="server", default="", help="URL of the RHEV-M server to connect to (preferable use secure connection - https://<ip or domain name>:<secure port, usually 8443>)")
    rhevmGroup.add_option("--rhevm-username", action="store", dest="username", default="", help="Username for connecting to RHEV-M in the format username@domain")
    rhevmGroup.add_option("--rhevm-password", action="store", dest="password", default="", help="Password for connecting to RHEV-M")
    parser.add_option_group(rhevmGroup)

    hypervGroup = OptionGroup(parser, "Hyper-V options", "Use these options with --hyperv")
    hypervGroup.add_option("--hyperv-owner", action="store", dest="owner", default="", help="Organization who has purchased subscriptions of the products")
    hypervGroup.add_option("--hyperv-env", action="store", dest="env", default="", help="Environment where the Hyper-V belongs to")
    hypervGroup.add_option("--hyperv-server", action="store", dest="server", default="", help="URL of the Hyper-V server to connect to")
    hypervGroup.add_option("--hyperv-username", action="store", dest="username", default="", help="Username for connecting to Hyper-V")
    hypervGroup.add_option("--hyperv-password", action="store", dest="password", default="", help="Password for connecting to Hyper-V")
    parser.add_option_group(hypervGroup)

    satelliteGroup = OptionGroup(parser, "Satellite 5 options", "Use these options with --satellite5")
    satelliteGroup.add_option("--satellite-server", action="store", dest="sat_server", default="", help="Satellite server URL")
    satelliteGroup.add_option("--satellite-username", action="store", dest="sat_username", default="", help="Username for connecting to Satellite server")
    satelliteGroup.add_option("--satellite-password", action="store", dest="sat_password", default="", help="Password for connecting to Satellite server")
    parser.add_option_group(satelliteGroup)

    (options, args) = parser.parse_args()

    # Handle enviroment variables

    env = os.getenv("VIRTWHO_DEBUG", "0").strip().lower()
    if env in ["1", "true"]:
        options.debug = True

    env = os.getenv("VIRTWHO_BACKGROUND", "0").strip().lower()
    if env in ["1", "true"]:
        options.background = True

    logger = log.getLogger(options.debug, options.background)

    env = os.getenv("VIRTWHO_ONE_SHOT", "0").strip().lower()
    if env in ["1", "true"]:
        options.oneshot = True

    if options.print_:
        options.oneshot = True

    env = os.getenv("VIRTWHO_INTERVAL", "0").strip().lower()
    try:
        if int(env) > 0 and options.interval == 0:
            options.interval = int(env)
    except ValueError:
        logger.warning("Interval is not number, ignoring")

    env = os.getenv("VIRTWHO_SAM", "0").strip().lower()
    if env in ["1", "true"]:
        options.smType = SAT6

    env = os.getenv("VIRTWHO_SATELLITE6", "0").strip().lower()
    if env in ["1", "true"]:
        options.smType = SAT6

    env = os.getenv("VIRTWHO_SATELLITE5", "0").strip().lower()
    if env in ["1", "true"]:
        options.smType = SAT5

    env = os.getenv("VIRTWHO_SATELLITE", "0").strip().lower()
    if env in ["1", "true"]:
        options.smType = SAT5

    env = os.getenv("VIRTWHO_LIBVIRT", "0").strip().lower()
    if env in ["1", "true"]:
        options.virtType = "libvirt"

    env = os.getenv("VIRTWHO_VDSM", "0").strip().lower()
    if env in ["1", "true"]:
        options.virtType = "vdsm"

    env = os.getenv("VIRTWHO_ESX", "0").strip().lower()
    if env in ["1", "true"]:
        options.virtType = "esx"

    env = os.getenv("VIRTWHO_RHEVM", "0").strip().lower()
    if env in ["1", "true"]:
        options.virtType = "rhevm"

    env = os.getenv("VIRTWHO_HYPERV", "0").strip().lower()
    if env in ["1", "true"]:
        options.virtType = "hyperv"

    def checkEnv(variable, option, name, required=True):
        """
        If `option` is empty, check enviroment `variable` and return its value.
        Exit if it's still empty
        """
        if len(option) == 0:
            option = os.getenv(variable, "").strip()
        if required and len(option) == 0:
            raise OptionError("Required parameter '%s' is not set, exiting" % name)
        return option

    if options.smType == SAT5:
        options.sat_server = checkEnv("VIRTWHO_SATELLITE_SERVER", options.sat_server, "satellite-server")
        options.sat_username = checkEnv("VIRTWHO_SATELLITE_USERNAME", options.sat_username, "satellite-username")
        if len(options.sat_password) == 0:
            options.sat_password = os.getenv("VIRTWHO_SATELLITE_PASSWORD", "")

    if options.virtType == "libvirt":
        options.owner = checkEnv("VIRTWHO_LIBVIRT_OWNER", options.owner, "owner", required=False)
        options.env = checkEnv("VIRTWHO_LIBVIRT_ENV", options.env, "env", required=False)
        options.server = checkEnv("VIRTWHO_LIBVIRT_SERVER", options.server, "server", required=False)
        options.username = checkEnv("VIRTWHO_LIBVIRT_USERNAME", options.username, "username", required=False)
        if len(options.password) == 0:
            options.password = os.getenv("VIRTWHO_LIBVIRT_PASSWORD", "")

    if options.virtType == "esx":
        options.owner = checkEnv("VIRTWHO_ESX_OWNER", options.owner, "owner", required=False)
        options.env = checkEnv("VIRTWHO_ESX_ENV", options.env, "env", required=False)
        options.server = checkEnv("VIRTWHO_ESX_SERVER", options.server, "server")
        options.username = checkEnv("VIRTWHO_ESX_USERNAME", options.username, "username")
        if len(options.password) == 0:
            options.password = os.getenv("VIRTWHO_ESX_PASSWORD", "")

    if options.virtType == "rhevm":
        options.owner = checkEnv("VIRTWHO_RHEVM_OWNER", options.owner, "owner", required=False)
        options.env = checkEnv("VIRTWHO_RHEVM_ENV", options.env, "env", required=False)
        options.server = checkEnv("VIRTWHO_RHEVM_SERVER", options.server, "server")
        options.username = checkEnv("VIRTWHO_RHEVM_USERNAME", options.username, "username")
        if len(options.password) == 0:
            options.password = os.getenv("VIRTWHO_RHEVM_PASSWORD", "")

    if options.virtType == "hyperv":
        options.owner = checkEnv("VIRTWHO_HYPERV_OWNER", options.owner, "owner", required=False)
        options.env = checkEnv("VIRTWHO_HYPERV_ENV", options.env, "env", required=False)
        options.server = checkEnv("VIRTWHO_HYPERV_SERVER", options.server, "server")
        options.username = checkEnv("VIRTWHO_HYPERV_USERNAME", options.username, "username")
        if len(options.password) == 0:
            options.password = os.getenv("VIRTWHO_HYPERV_PASSWORD", "")

    if options.smType == 'sam' and options.virtType in ('esx', 'rhevm', 'hyperv'):
        if not options.owner:
            raise OptionError("Option --%s-owner (or VIRTWHO_%s_OWNER environment variable) needs to be set" % (options.virtType, options.virtType.upper()))
        if not options.env:
            raise OptionError("Option --%s-env (or VIRTWHO_%s_ENV environment variable) needs to be set" % (options.virtType, options.virtType.upper()))

    if options.interval < 0:
        logger.warning("Interval is not positive number, ignoring")
        options.interval = 0

    if options.background and options.oneshot:
        logger.error("Background and oneshot can't be used together, using background mode")
        options.oneshot = False

    if options.oneshot and options.interval > 0:
        logger.error("Interval doesn't make sense in oneshot mode, ignoring")

    if not options.oneshot and options.interval == 0:
        # Interval is still used in background mode, because events can get lost
        # (e.g. libvirtd restart)
        options.interval = DefaultInterval

    return (logger, options)


class PIDLock(object):
    def __init__(self, filename):
        self.filename = filename

    def is_locked(self):
        try:
            f = open(self.filename, "r")
            pid = int(f.read().strip())
            try:
                os.kill(pid, 0)
                return True
            except OSError:
                # Process no longer exists
                print >>sys.stderr, "PID file exists but associated process does not, deleting PID file"
                os.remove(self.filename)
                return False
        except Exception:
            return False

    def __enter__(self):
        # Write pid to pidfile
        try:
            f = open(self.filename, "w")
            f.write("%d" % os.getpid())
            f.close()
        except Exception as e:
            print >>sys.stderr, "Unable to create pid file: %s" % str(e)

    def __exit__(self, exc_type, exc_value, traceback):
        try:
            os.remove(self.filename)
        except Exception:
            pass

virtWho = None

def main():
    try:
        logger, options = parseOptions()
    except OptionError as e:
        print >>sys.stderr, str(e)
        sys.exit(1)

    lock = PIDLock(PIDFILE)
    if lock.is_locked():
        print >>sys.stderr, "virt-who seems to be already running. If not, remove %s" % PIDFILE
        sys.exit(1)

    def atexit_fn():
        global virtWho
        if virtWho:
            virtWho.terminate()
    atexit.register(atexit_fn)

    def reload(signal, stackframe):
        global virtWho
        virtWho.reload()

    signal.signal(signal.SIGHUP, reload)

    global RetryInterval
    if options.interval < RetryInterval:
        RetryInterval = options.interval

    global virtWho
    try:
        virtWho = VirtWho(logger, options)
    except (InvalidKeyFile, InvalidPasswordFormat) as e:
        logger.error(str(e))
        sys.exit(1)

    if options.virtType is not None:
        config = Config("env/cmdline", options.virtType, options.server,
                        options.username, options.password, options.owner, options.env)
        virtWho.configManager.addConfig(config)
    for conffile in options.configs:
        try:
            virtWho.configManager.readFile(conffile)
        except Exception as e:
            logger.error('Config file "%s" skipped because of an error: %s' % (conffile, str(e)))
    if len(virtWho.configManager.configs) == 0:
        # In order to keep compatibility with older releases of virt-who,
        # fallback to using libvirt as default virt backend
        logger.info("No configurations found, using libvirt as backend")
        virtWho.configManager.addConfig(Config("env/cmdline", "libvirt"))

    for config in virtWho.configManager.configs:
        if config.name is None:
            logger.info('Using commandline or sysconfig configuration ("%s" mode)', config.type)
        else:
            logger.info('Using configuration "%s" ("%s" mode)', config.name, config.type)

    if options.background:
        locker = lambda: daemon.DaemonContext(pidfile=lock, files_preserve=[logger.handlers[0].stream])
    else:
        locker = lambda: lock

    with locker():
        while True:
            try:
                _main(virtWho)
                break
            except ReloadRequest:
                logger.info("Reloading")
                continue

def _main(virtWho):
    result = virtWho.run()

    if virtWho.options.print_:
        hypervisors = []
        for config, report in result.items():
            if isinstance(report, DomainListReport):
                hypervisors.append({
                    'guests': report.guests
                })
            elif isinstance(report, HostGuestAssociationReport):
                for hypervisor, guests in report.association.items():
                    h = {
                        'uuid': hypervisor,
                        'guests': [guest.toDict() for guest in guests]
                    }
                    hypervisors.append(h)
        data = json.dumps({
            'hypervisors': hypervisors
        })
        virtWho.logger.debug("Associations found: %s" % data)
        print data


if __name__ == '__main__':
    try:
        main()
    except KeyboardInterrupt:
        sys.exit(1)
    except Exception as e:
        print >>sys.stderr, e
        logger = log.getLogger(False, False)
        logger.exception("Fatal error:")
        sys.exit(1)<|MERGE_RESOLUTION|>--- conflicted
+++ resolved
@@ -89,13 +89,10 @@
 
         # Queue for getting events from virt backends
         self.queue = None
-<<<<<<< HEAD
         self.manager_in_queue = Queue()
         self.to_manager_queue = Queue()
         self.manager_process = ManagerProcess(self.logger, self.options)
-=======
         self.reloading = False
->>>>>>> 78cdf7bb
 
         self.configManager = ConfigManager(config_dir)
         for config in self.configManager.configs:
